/**
 * @file cmaes_impl.hpp
 * @author Marcus Edel
 * @author Kartik Nighania
 *
 * Implementation of the Covariance Matrix Adaptation Evolution Strategy as
 * proposed by N. Hansen et al. in "Completely Derandomized Self-Adaptation in
 * Evolution Strategies".
 *
 * ensmallen is free software; you may redistribute it and/or modify it under
 * the terms of the 3-clause BSD license.  You should have received a copy of
 * the 3-clause BSD license along with ensmallen.  If not, see
 * http://www.opensource.org/licenses/BSD-3-Clause for more information.
 */
#ifndef ENSMALLEN_CMAES_CMAES_IMPL_HPP
#define ENSMALLEN_CMAES_CMAES_IMPL_HPP

// In case it hasn't been included yet.
#include "cmaes.hpp"

#include "not_empty_transformation.hpp"
#include <ensmallen_bits/function.hpp>

/*
 This partial specialization is used to throw an exception when the
 TransformationPolicyType is EmptyTransformation and call a
 constructor with parameters 'lowerBound' and 'upperBound' otherwise.
 This shall be removed when the deprecated constructor is removed in
 the next major version of ensmallen.
*/
template<typename T1, typename T2>
struct NotEmptyTransformation : std::true_type {
  void Assign(T1& obj, double lowerBound, double upperBound) {
    obj = T1(lowerBound, upperBound);
  }
};

template<template<typename...> class T, typename... A, typename... B>
struct NotEmptyTransformation<T<A...>, T<B...>> : std::false_type {
  void Assign(T<A...>& obj, double lowerBound, double upperBound) {
    throw std::logic_error("TransformationPolicyType is EmptyTransformation");
  }
};

namespace ens {

template<typename SelectionPolicyType, typename TransformationPolicyType>
CMAES<SelectionPolicyType, TransformationPolicyType>::CMAES(const size_t lambda,
                                  const TransformationPolicyType& 
                                        transformationPolicy,
                                  const size_t batchSize,
                                  const size_t maxIterations,
                                  const double tolerance,
                                  const SelectionPolicyType& selectionPolicy,
                                  double stepSizeIn) :
    lambda(lambda),
    batchSize(batchSize),
    maxIterations(maxIterations),
    tolerance(tolerance),
    selectionPolicy(selectionPolicy),
    transformationPolicy(transformationPolicy),
    stepSize(stepSizeIn)
{ /* Nothing to do. */ }

template<typename SelectionPolicyType, typename TransformationPolicyType>
CMAES<SelectionPolicyType, TransformationPolicyType>::CMAES(const size_t lambda,
                                  const double lowerBound,
                                  const double upperBound,
                                  const size_t batchSize,
                                  const size_t maxIterations,
                                  const double tolerance,
                                  const SelectionPolicyType& selectionPolicy,
                                  double stepSizeIn) :
    lambda(lambda),
    batchSize(batchSize),
    maxIterations(maxIterations),
    tolerance(tolerance),
    selectionPolicy(selectionPolicy),
    stepSize(stepSizeIn)
{
  Warn << "This is a deprecated constructor and will be removed in a "
    "future version of ensmallen" << std::endl;
  NotEmptyTransformation<TransformationPolicyType, EmptyTransformation<>> d;
  d.Assign(transformationPolicy, lowerBound, upperBound);
}


//! Optimize the function (minimize).
template<typename SelectionPolicyType, typename TransformationPolicyType>
template<typename SeparableFunctionType,
         typename MatType,
         typename... CallbackTypes>
typename MatType::elem_type CMAES<SelectionPolicyType, 
  TransformationPolicyType>::Optimize(
    SeparableFunctionType& function,
    MatType& iterateIn,
    CallbackTypes&&... callbacks)
{
  // Convenience typedefs.
  typedef typename MatType::elem_type ElemType;
  typedef typename MatTypeTraits<MatType>::BaseMatType BaseMatType;

  // Make sure that we have the methods that we need.  Long name...
  traits::CheckArbitrarySeparableFunctionTypeAPI<
      SeparableFunctionType, BaseMatType>();
  RequireDenseFloatingPointType<BaseMatType>();

  BaseMatType& iterate = (BaseMatType&) iterateIn;

  // Find the number of functions to use.
  const size_t numFunctions = function.NumFunctions();

  // Population size.
  if (lambda == 0)
    lambda = (4 + std::round(3 * std::log(iterate.n_elem))) * 10;

  // Parent weights.
  const size_t mu = std::round(lambda / 2);
  BaseMatType w = std::log(mu + 0.5) - arma::log(
      arma::linspace<BaseMatType>(0, mu - 1, mu) + 1.0);
  w /= arma::accu(w);

  // Number of effective solutions.
  const double muEffective = 1 / arma::accu(arma::pow(w, 2));

  // Step size control parameters.
  BaseMatType sigma(2, 1); // sigma is vector-shaped.
  if (stepSize == 0) 
    sigma(0) = transformationPolicy.InitialStepSize();
  else 
    sigma(0) = stepSize;

  const double cs = (muEffective + 2) / (iterate.n_elem + muEffective + 5);
  const double ds = 1 + cs + 2 * std::max(std::sqrt((muEffective - 1) /
      (iterate.n_elem + 1)) - 1, 0.0);
  const double enn = std::sqrt(iterate.n_elem) * (1.0 - 1.0 /
      (4.0 * iterate.n_elem) + 1.0 / (21 * std::pow(iterate.n_elem, 2)));

  // Covariance update parameters.
  // Cumulation for distribution.
  const double cc = (4 + muEffective / iterate.n_elem) /
      (4 + iterate.n_elem + 2 * muEffective / iterate.n_elem);
  const double h = (1.4 + 2.0 / (iterate.n_elem + 1.0)) * enn;

  const double c1 = 2 / (std::pow(iterate.n_elem + 1.3, 2) + muEffective);
  const double alphaMu = 2;
  const double cmu = std::min(1 - c1, alphaMu * (muEffective - 2 + 1 /
      muEffective) / (std::pow(iterate.n_elem + 2, 2) +
      alphaMu * muEffective / 2));

  std::vector<BaseMatType> mPosition(2, BaseMatType(iterate.n_rows,
      iterate.n_cols));
  mPosition[0] = iterate;

  BaseMatType step(iterate.n_rows, iterate.n_cols);
  step.zeros();

  BaseMatType transformedIterate = transformationPolicy.Transform(iterate);

  // Calculate the first objective function.
  ElemType currentObjective = 0;
  for (size_t f = 0; f < numFunctions; f += batchSize)
  {
    const size_t effectiveBatchSize = std::min(batchSize, numFunctions - f);
    const ElemType objective = function.Evaluate(transformedIterate, f,
        effectiveBatchSize);
    currentObjective += objective;

    Callback::Evaluate(*this, function, transformedIterate, objective,
        callbacks...);
  }

  ElemType overallObjective = currentObjective;
  ElemType lastObjective = std::numeric_limits<ElemType>::max();

  // Population parameters.
  std::vector<BaseMatType> pStep(lambda, BaseMatType(iterate.n_rows,
      iterate.n_cols));
  std::vector<BaseMatType> pPosition(lambda, BaseMatType(iterate.n_rows,
      iterate.n_cols));
  BaseMatType pObjective(lambda, 1); // pObjective is vector-shaped.
  std::vector<BaseMatType> ps(2, BaseMatType(iterate.n_rows, iterate.n_cols));
  ps[0].zeros();
  ps[1].zeros();
  std::vector<BaseMatType> pc = ps;
  std::vector<BaseMatType> C(2, BaseMatType(iterate.n_elem, iterate.n_elem));
  C[0].eye();

  // Covariance matrix parameters.
  arma::Col<ElemType> eigval; // TODO: might need a more general type.
  BaseMatType eigvec;
  BaseMatType eigvalZero(iterate.n_elem, 1); // eigvalZero is vector-shaped.
  eigvalZero.zeros();

  // The current visitation order (sorted by population objectives).
  arma::uvec idx = arma::linspace<arma::uvec>(0, lambda - 1, lambda);

  // Controls early termination of the optimization process.
  bool terminate = false;

  // Now iterate!
  terminate |= Callback::BeginOptimization(*this, function, 
      transformedIterate, callbacks...);

  // The number of generations to wait after the minimum loss has
  // been reached or no improvement has been made before terminating.
  size_t patience = 10 + (30 * iterate.n_elem / lambda) + 1;
  size_t steps = 0;

  for (size_t i = 1; (i != maxIterations) && !terminate; ++i)
  {
    // To keep track of where we are.
    const size_t idx0 = (i - 1) % 2;
    const size_t idx1 = i % 2;

    // Perform Cholesky decomposition. If the matrix is not positive definite,
    // add a small value and try again.
    BaseMatType covLower;
    while (!arma::chol(covLower, C[idx0], "lower"))
      C[idx0].diag() += std::numeric_limits<ElemType>::epsilon();

    arma::eig_sym(eigval, eigvec, C[idx0]);

    for (size_t j = 0; j < lambda; ++j)
    {
      if (iterate.n_rows > iterate.n_cols)
      {
        pStep[idx(j)] = covLower *
          arma::randn<BaseMatType>(iterate.n_rows, iterate.n_cols);
      }
      else
      {
        pStep[idx(j)] = arma::randn<BaseMatType>(iterate.n_rows, iterate.n_cols)
          * covLower.t();
      }

      pPosition[idx(j)] = mPosition[idx0] + sigma(idx0) * pStep[idx(j)];

      // Calculate the objective function.
      pObjective(idx(j)) = selectionPolicy.Select(function, batchSize,
        transformationPolicy.Transform(pPosition[idx(j)]), callbacks...);
    }

    // Sort population.
    idx = arma::sort_index(pObjective);

    step = w(0) * pStep[idx(0)];
    for (size_t j = 1; j < mu; ++j)
      step += w(j) * pStep[idx(j)];

    mPosition[idx1] = mPosition[idx0] + sigma(idx0) * step;

    // Calculate the objective function.
    currentObjective = selectionPolicy.Select(function, batchSize,
      transformationPolicy.Transform(mPosition[idx1]), callbacks...);

    // Update best parameters.
    if (currentObjective < overallObjective)
    {
      overallObjective = currentObjective;
      iterate = mPosition[idx1];

      transformedIterate = transformationPolicy.Transform(iterate);
      terminate |= Callback::StepTaken(*this, function,
        transformedIterate, callbacks...);
    }

    // Update Step Size.
    if (iterate.n_rows > iterate.n_cols)
    {
      ps[idx1] = (1 - cs) * ps[idx0] + std::sqrt(
        cs * (2 - cs) * muEffective) *
        eigvec * diagmat(1 / eigval) * eigvec.t() * step;
    }
    else
    {
      ps[idx1] = (1 - cs) * ps[idx0] + std::sqrt(
        cs * (2 - cs) * muEffective) * step *
        eigvec * diagmat(1 / eigval) * eigvec.t();
    }

    const ElemType psNorm = arma::norm(ps[idx1]);
    sigma(idx1) = sigma(idx0) * std::exp(cs / ds * (psNorm / enn - 1));

    if (std::isnan(sigma(idx1)) || sigma(idx1) > 1e14)
    {
      Warn << "The step size diverged to " << sigma(idx1) << "; "
        << "terminating with failure.  Try a smaller step size?" << std::endl;

      iterate = transformationPolicy.Transform(iterate);

      Callback::EndOptimization(*this, function, iterate, callbacks...);
      return overallObjective;
    }

    // Update covariance matrix.
    if ((psNorm / sqrt(1 - std::pow(1 - cs, 2 * i))) < h)
    {
      pc[idx1] = (1 - cc) * pc[idx0] + std::sqrt(cc * (2 - cc) *
        muEffective) * step;

      if (iterate.n_rows > iterate.n_cols)
      {
        C[idx1] = (1 - c1 - cmu) * C[idx0] + c1 *
          (pc[idx1] * pc[idx1].t());
      }
      else
      {
        C[idx1] = (1 - c1 - cmu) * C[idx0] + c1 *
          (pc[idx1].t() * pc[idx1]);
      }
    }
    else
    {
      pc[idx1] = (1 - cc) * pc[idx0];

      if (iterate.n_rows > iterate.n_cols)
      {
        C[idx1] = (1 - c1 - cmu) * C[idx0] + c1 * (pc[idx1] *
          pc[idx1].t() + (cc * (2 - cc)) * C[idx0]);
      }
      else
      {
        C[idx1] = (1 - c1 - cmu) * C[idx0] + c1 *
          (pc[idx1].t() * pc[idx1] + (cc * (2 - cc)) * C[idx0]);
      }
    }

    if (iterate.n_rows > iterate.n_cols)
    {
      for (size_t j = 0; j < mu; ++j)
      {
        C[idx1] = C[idx1] + cmu * w(j) *
          pStep[idx(j)] * pStep[idx(j)].t();
      }
    }
    else
    {
      for (size_t j = 0; j < mu; ++j)
      {
        C[idx1] = C[idx1] + cmu * w(j) *
          pStep[idx(j)].t() * pStep[idx(j)];
      }
    }

    arma::eig_sym(eigval, eigvec, C[idx1]);
    const arma::uvec negativeEigval = arma::find(eigval < 0, 1);
    if (!negativeEigval.is_empty())
    {
      if (negativeEigval(0) == 0)
      {
        C[idx1].zeros();
      }
      else
      {
        C[idx1] = eigvec.cols(0, negativeEigval(0) - 1) *
          arma::diagmat(eigval.subvec(0, negativeEigval(0) - 1)) *
          eigvec.cols(0, negativeEigval(0) - 1).t();
      }
    }

    // Output current objective function.
    Info << "CMA-ES: iteration " << i << ", objective " << overallObjective
      << "." << std::endl;

    if (std::isnan(overallObjective) || std::isinf(overallObjective))
    {
      Warn << "CMA-ES: converged to " << overallObjective << "; "
        << "terminating with failure.  Try a smaller step size?" << std::endl;

      iterate = transformationPolicy.Transform(iterate);
      Callback::EndOptimization(*this, function, iterate, callbacks...);
      return overallObjective;
    }

    if (std::abs(lastObjective - overallObjective) < tolerance)
    {
      if (steps > patience) {
        Info << "CMA-ES: minimized within tolerance " << tolerance << "; "
          << "terminating optimization." << std::endl;

        iterate = transformationPolicy.Transform(iterate);
        Callback::EndOptimization(*this, function, iterate, callbacks...);
        return overallObjective;
      }
<<<<<<< HEAD
=======
    }
    else {
      steps = 0;
>>>>>>> 43c0cb38
    }
    else {
      steps = 0;
    }

    steps++;

    steps++;

    lastObjective = overallObjective;
  }

  iterate = transformationPolicy.Transform(iterate);
  Callback::EndOptimization(*this, function, iterate, callbacks...);
  return overallObjective;
}

} // namespace ens

#endif<|MERGE_RESOLUTION|>--- conflicted
+++ resolved
@@ -20,27 +20,6 @@
 
 #include "not_empty_transformation.hpp"
 #include <ensmallen_bits/function.hpp>
-
-/*
- This partial specialization is used to throw an exception when the
- TransformationPolicyType is EmptyTransformation and call a
- constructor with parameters 'lowerBound' and 'upperBound' otherwise.
- This shall be removed when the deprecated constructor is removed in
- the next major version of ensmallen.
-*/
-template<typename T1, typename T2>
-struct NotEmptyTransformation : std::true_type {
-  void Assign(T1& obj, double lowerBound, double upperBound) {
-    obj = T1(lowerBound, upperBound);
-  }
-};
-
-template<template<typename...> class T, typename... A, typename... B>
-struct NotEmptyTransformation<T<A...>, T<B...>> : std::false_type {
-  void Assign(T<A...>& obj, double lowerBound, double upperBound) {
-    throw std::logic_error("TransformationPolicyType is EmptyTransformation");
-  }
-};
 
 namespace ens {
 
@@ -383,18 +362,10 @@
         Callback::EndOptimization(*this, function, iterate, callbacks...);
         return overallObjective;
       }
-<<<<<<< HEAD
-=======
     }
     else {
       steps = 0;
->>>>>>> 43c0cb38
-    }
-    else {
-      steps = 0;
-    }
-
-    steps++;
+    }
 
     steps++;
 
