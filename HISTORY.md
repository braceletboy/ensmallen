--- conflicted
+++ resolved
@@ -6,14 +6,11 @@
  * Update automatic website update release script
    ([#207](https://github.com/mlpack/ensmallen/pull/207)).
 
-<<<<<<< HEAD
-=======
  * Clarify and fix documentation for constrained optimizers
    ([#201](https://github.com/mlpack/ensmallen/pull/201)).
 
  * Fix L-BFGS convergence when starting from a minimum
    ([#201](https://github.com/mlpack/ensmallen/pull/201)).
->>>>>>> 8c98f836
 
 ### ensmallen 2.13.0: "Automatically Automated Automation"
 ###### 2020-07-15
