### ensmallen ?.??.?: "???"
###### ????-??-??
 * Fix CNE test trials
   ([#267](https://github.com/mlpack/ensmallen/pull/267)).

 * Update Catch2 to 2.13.4
   ([#268](https://github.com/mlpack/ensmallen/pull/268)).

 * Fix typos in documentation
   ([#270](https://github.com/mlpack/ensmallen/pull/270),
    [#271](https://github.com/mlpack/ensmallen/pull/271)).

<<<<<<< HEAD
 * Refactor NSGA2
   ([#263](https://github.com/mlpack/ensmallen/pull/263)).
=======
 * Add clarifying comments in problems/ implementations
   ([#276](https://github.com/mlpack/ensmallen/pull/276)).
>>>>>>> 39aa37d6

### ensmallen 2.16.1: "Severely Dented Can Of Polyurethane"
###### 2021-03-02
 * Fix test compilation issue when `ENS_USE_OPENMP` is set
   ([#255](https://github.com/mlpack/ensmallen/pull/255)).

 * Fix CNE initial population generation to use normal distribution
   ([#258](https://github.com/mlpack/ensmallen/pull/258)).

 * Fix compilation warnings
   ([#259](https://github.com/mlpack/ensmallen/pull/259)).

### ensmallen 2.16.0: "Severely Dented Can Of Polyurethane"
###### 2021-02-11
 * Expand README with example installation and add simple example program
   showing usage of the L-BFGS optimizer
   ([#248](https://github.com/mlpack/ensmallen/pull/248)).

 * Refactor tests to increase stability and reduce random errors
   ([#249](https://github.com/mlpack/ensmallen/pull/249)).

### ensmallen 2.15.1: "Why Can't I Manage To Grow Any Plants?"
###### 2020-11-05
 * Fix include order to ensure traits is loaded before reports
   ([#239](https://github.com/mlpack/ensmallen/pull/239)).

### ensmallen 2.15.0: "Why Can't I Manage To Grow Any Plants?"
###### 2020-11-01
 * Make a few tests more robust
   ([#228](https://github.com/mlpack/ensmallen/pull/228)).

 * Add release date to version information. ([#226](https://github.com/mlpack/ensmallen/pull/226))

 * Fix typo in release script
   ([#236](https://github.com/mlpack/ensmallen/pull/236)).

### ensmallen 2.14.2: "No Direction Home"
###### 2020-08-31
 * Fix implementation of fonesca fleming problem function f1 and f2
   type usage and negative signs. ([#223](https://github.com/mlpack/ensmallen/pull/223))

### ensmallen 2.14.1: "No Direction Home"
###### 2020-08-19
 * Fix release script (remove hardcoded information, trim leading whitespaces
   introduced by `wc -l` in MacOS)
    ([#216](https://github.com/mlpack/ensmallen/pull/216),
     [#220](https://github.com/mlpack/ensmallen/pull/220)).

 * Adjust tolerance for AugLagrangian convergence based on element type
   ([#217](https://github.com/mlpack/ensmallen/pull/217)).

### ensmallen 2.14.0: "No Direction Home"
###### 2020-08-10
 * Add NSGA2 optimizer for multi-objective functions
    ([#149](https://github.com/mlpack/ensmallen/pull/149)).

 * Update automatic website update release script
   ([#207](https://github.com/mlpack/ensmallen/pull/207)).

 * Clarify and fix documentation for constrained optimizers
   ([#201](https://github.com/mlpack/ensmallen/pull/201)).

 * Fix L-BFGS convergence when starting from a minimum
   ([#201](https://github.com/mlpack/ensmallen/pull/201)).

* Add optimizer summary report callback
   ([#213](https://github.com/mlpack/ensmallen/pull/213)).

### ensmallen 2.13.0: "Automatically Automated Automation"
###### 2020-07-15
 * Fix CMake package export
    ([#198](https://github.com/mlpack/ensmallen/pull/198)).

 * Allow early stop callback to accept a lambda function
   ([#165](https://github.com/mlpack/ensmallen/pull/165)).

### ensmallen 2.12.1: "Stir Crazy"
###### 2020-04-20
 * Fix total number of epochs and time estimation for ProgressBar callback
    ([#181](https://github.com/mlpack/ensmallen/pull/181)).

 * Handle SpSubview_col and SpSubview_row in Armadillo 9.870
    ([#194](https://github.com/mlpack/ensmallen/pull/194)).

 * Minor documentation fixes
    ([#197](https://github.com/mlpack/ensmallen/pull/197)).

### ensmallen 2.12.0: "Stir Crazy"
###### 2020-03-28
 * Correction in the formulation of sigma in CMA-ES
    ([#183](https://github.com/mlpack/ensmallen/pull/183)).

 * Remove deprecated methods from PrimalDualSolver implementation
    ([#185](https://github.com/mlpack/ensmallen/pull/185).

 * Update logo ([#186](https://github.com/mlpack/ensmallen/pull/186)).

### ensmallen 2.11.5: "The Poster Session Is Full"
###### 2020-03-11
  * Change "mathematical optimization" term to "numerical optimization" in the
    documentation ([#177](https://github.com/mlpack/ensmallen/pull/177)).

### ensmallen 2.11.4: "The Poster Session Is Full"
###### 2020-03-03
  * Require new HISTORY.md entry for each PR.
    ([#171](https://github.com/mlpack/ensmallen/pull/171),
     [#172](https://github.com/mlpack/ensmallen/pull/172),
     [#175](https://github.com/mlpack/ensmallen/pull/175)).

  * Update/fix example documentation
    ([#174](https://github.com/mlpack/ensmallen/pull/174)).

### ensmallen 2.11.3: "The Poster Session Is Full"
###### 2020-02-19
  * Prevent spurious compiler warnings
    ([#161](https://github.com/mlpack/ensmallen/pull/161)).

  * Fix minor memory leaks
    ([#167](https://github.com/mlpack/ensmallen/pull/167)).

  * Revamp CMake configuration
    ([#152](https://github.com/mlpack/ensmallen/pull/152)).

### ensmallen 2.11.2: "The Poster Session Is Full"
###### 2020-01-16
  * Allow callback instantiation for SGD based optimizer
    ([#138](https://github.com/mlpack/ensmallen/pull/155)).

  * Minor test stability fixes on i386
    ([#156](https://github.com/mlpack/ensmallen/pull/156)).

  * Fix Lookahead MaxIterations() check.
    ([#159](https://github.com/mlpack/ensmallen/pull/159)).

### ensmallen 2.11.1: "The Poster Session Is Full"
###### 2019-12-28
  * Fix Lookahead Synchronization period type
    ([#153](https://github.com/mlpack/ensmallen/pull/153)).

### ensmallen 2.11.0: "The Poster Session Is Full"
###### 2019-12-24
  * Add Lookahead
    ([#138](https://github.com/mlpack/ensmallen/pull/138)).

  * Add AdaBound and AMSBound
    ([#137](https://github.com/mlpack/ensmallen/pull/137)).

### ensmallen 2.10.5: "Fried Chicken"
###### 2019-12-13
  * SGD callback test 32-bit safety (big number)
    ([#143](https://github.com/mlpack/ensmallen/pull/143)).

  * Use "arbitrary" and "separable" terms in static function type checks
    ([#145](https://github.com/mlpack/ensmallen/pull/145)).

  * Remove 'using namespace std' from `problems/` files
    ([#147](https://github.com/mlpack/ensmallen/pull/147)).

### ensmallen 2.10.4: "Fried Chicken"
###### 2019-11-18
  * Add optional tests building.
    ([#141](https://github.com/mlpack/ensmallen/pull/141)).

  * Make code samples collapsible in the documentation.
    ([#140](https://github.com/mlpack/ensmallen/pull/140)).

### ensmallen 2.10.3: "Fried Chicken"
###### 2019-09-26
  * Fix ParallelSGD runtime bug.
    ([#135](https://github.com/mlpack/ensmallen/pull/135)).

  * Add additional L-BFGS convergence check
    ([#136](https://github.com/mlpack/ensmallen/pull/136)).

### ensmallen 2.10.2: "Fried Chicken"
###### 2019-09-11
  * Add release script to rel/ for maintainers
    ([#128](https://github.com/mlpack/ensmallen/pull/128)).

  * Fix Armadillo version check
    ([#133](https://github.com/mlpack/ensmallen/pull/133)).

### ensmallen 2.10.1: "Fried Chicken"
###### 2019-09-10
  * Documentation fix for callbacks
    ([#129](https://github.com/mlpack/ensmallen/pull/129).

  * Compatibility fixes for ensmallen 1.x
    ([#131](https://github.com/mlpack/ensmallen/pull/131)).

### ensmallen 2.10.0: "Fried Chicken"
###### 2019-09-07
  * All `Optimize()` functions now take any matrix type; so, e.g., `arma::fmat`
    or `arma::sp_mat` can be used for optimization.  See the documentation for
    more details ([#113](https://github.com/mlpack/ensmallen/pull/113),
    [#119](https://github.com/mlpack/ensmallen/pull/119)).

  * Introduce callback support.  Callbacks can be appended as the last arguments
    of an `Optimize()` call, and can perform custom behavior at different points
    during the optimization.  See the documentation for more details
    ([#119](https://github.com/mlpack/ensmallen/pull/119)).

  * Slight speedups for `FrankWolfe` optimizer
    ([#127](https://github.com/mlpack/ensmallen/pull/127)).

### ensmallen 1.16.2: "Loud Alarm Clock"
###### 2019-08-12
  * Fix PSO return type bug
    ([#126](https://github.com/mlpack/ensmallen/pull/126)).

### ensmallen 1.16.1: "Loud Alarm Clock"
###### 2019-08-11
  * Update HISTORY.md to use Markdown links to the PR and add release names.

  * Fix PSO return type bug
    ([#124](https://github.com/mlpack/ensmallen/pull/124)).

### ensmallen 1.16.0: "Loud Alarm Clock"
###### 2019-08-09
  * Add option to avoid computing exact objective at the end of the optimization
    ([#109](https://github.com/mlpack/ensmallen/pull/109)).

  * Fix handling of curvature for BigBatchSGD
    ([#118](https://github.com/mlpack/ensmallen/pull/118)).

  * Reduce runtime of tests
    ([#118](https://github.com/mlpack/ensmallen/pull/118)).

  * Introduce local-best particle swarm optimization, `LBestPSO`, for
    unconstrained optimization problems
    ([#86](https://github.com/mlpack/ensmallen/pull/86)).

### ensmallen 1.15.1: "Wrong Side Of The Road"
###### 2019-05-22
  * Fix `-Wreorder` in `qhadam` warning
    ([#115](https://github.com/mlpack/ensmallen/pull/115)).

  * Fix `-Wunused-private-field` warning in `spsa`
    ([#115](https://github.com/mlpack/ensmallen/pull/115)).

  * Add more warning output for gcc/clang
    ([#116](https://github.com/mlpack/ensmallen/pull/116)).

### ensmallen 1.15.0: "Wrong Side Of The Road"
###### 2019-05-14
  * Added QHAdam and QHSGD optimizers
    ([#81](https://github.com/mlpack/ensmallen/pull/81)).

### ensmallen 1.14.4: "Difficult Crimp"
###### 2019-05-12
  * Fixes for BigBatchSGD ([#91](https://github.com/mlpack/ensmallen/pull/91)).

### ensmallen 1.14.3: "Difficult Crimp"
###### 2019-05-06
  * Handle `eig_sym()` failures correctly
    ([#100](https://github.com/mlpack/ensmallen/pull/100)).

### ensmallen 1.14.2: "Difficult Crimp"
###### 2019-03-14
  * SPSA test tolerance fix
    ([#97](https://github.com/mlpack/ensmallen/pull/97)).

  * Minor documentation fixes (#95, #98).

  * Fix newlines at end of file
    ([#92](https://github.com/mlpack/ensmallen/pull/92)).

### ensmallen 1.14.1: "Difficult Crimp"
###### 2019-03-09
  * Fixes for SPSA ([#87](https://github.com/mlpack/ensmallen/pull/87)).

  * Optimized CNE and DE ([#90](https://github.com/mlpack/ensmallen/pull/90)).
    Changed initial population generation in CNE to be a normal distribution
    about the given starting point, which should accelerate convergence.

### ensmallen 1.14.0: "Difficult Crimp"
###### 2019-02-20
  * Add DE optimizer ([#77](https://github.com/mlpack/ensmallen/pull/77)).

  * Fix for Cholesky decomposition in CMAES
    ([#83](https://github.com/mlpack/ensmallen/pull/83)).

### ensmallen 1.13.2: "Coronavirus Invasion"
###### 2019-02-18
 * Minor documentation fixes ([#82](https://github.com/mlpack/ensmallen/pull/82)).

### ensmallen 1.13.1: "Coronavirus Invasion"
###### 2019-01-24
 * Fix -Wreorder warning ([#75](https://github.com/mlpack/ensmallen/pull/75)).

### ensmallen 1.13.0: "Coronavirus Invasion"
###### 2019-01-14
 * Enhance options for AugLagrangian optimizer
   ([#66](https://github.com/mlpack/ensmallen/pull/66)).

 * Add SPSA optimizer ([#69](https://github.com/mlpack/ensmallen/pull/69)).

### ensmallen 1.12.2: "New Year's Party"
###### 2019-01-05
 * Fix list of contributors.

### ensmallen 1.12.1: "New Year's Party"
###### 2019-01-03
 * Make sure all files end with newlines.

### ensmallen 1.12.0: "New Year's Party"
###### 2018-12-30
 * Add link to ensmallen PDF to README.md.

 * Minor documentation fixes.  Remove too-verbose documentation from source for
   each optimizer ([#61](https://github.com/mlpack/ensmallen/pull/61)).

 * Add FTML optimizer ([#48](https://github.com/mlpack/ensmallen/pull/48)).

 * Add SWATS optimizer ([#42](https://github.com/mlpack/ensmallen/pull/42)).

 * Add Padam optimizer ([#46](https://github.com/mlpack/ensmallen/pull/46)).

 * Add Eve optimizer ([#45](https://github.com/mlpack/ensmallen/pull/45)).

 * Add ResetPolicy() to SGD-like optimizers
   ([#60](https://github.com/mlpack/ensmallen/pull/60)).

### ensmallen 1.11.1: "Jet Lag"
###### 2018-11-29
 * Minor documentation fixes.

### ensmallen 1.11.0: "Jet Lag"
###### 2018-11-28
 * Add WNGrad optimizer.

 * Fix header name in documentation samples.

### ensmallen 1.10.1: "Corporate Catabolism"
###### 2018-11-16
 * Fixes for GridSearch optimizer.

 * Include documentation with release.

### ensmallen 1.10.0: "Corporate Catabolism"
###### 2018-10-20
 * Initial release.

 * Includes the ported optimization framework from mlpack
   (http://www.mlpack.org/).<|MERGE_RESOLUTION|>--- conflicted
+++ resolved
@@ -10,13 +10,11 @@
    ([#270](https://github.com/mlpack/ensmallen/pull/270),
     [#271](https://github.com/mlpack/ensmallen/pull/271)).
 
-<<<<<<< HEAD
+ * Add clarifying comments in problems/ implementations
+   ([#276](https://github.com/mlpack/ensmallen/pull/276)).
+
  * Refactor NSGA2
    ([#263](https://github.com/mlpack/ensmallen/pull/263)).
-=======
- * Add clarifying comments in problems/ implementations
-   ([#276](https://github.com/mlpack/ensmallen/pull/276)).
->>>>>>> 39aa37d6
 
 ### ensmallen 2.16.1: "Severely Dented Can Of Polyurethane"
 ###### 2021-03-02
