--- conflicted
+++ resolved
@@ -37,14 +37,12 @@
  * Introduce Policy Methods for MOEA/D-DE
    ([#293](https://github.com/mlpack/ensmallen/pull/293)).
 
-<<<<<<< HEAD
+ * Add Das-Dennis weight initialization method
+   ([#295](https://github.com/mlpack/ensmallen/pull/295)).
+   
  * Add Dirichlet Weight Initialization
    ([#296](https://github.com/mlpack/ensmallen/pull/296)).
 
-=======
- * Add Das-Dennis weight initialization method
-   ([#295](https://github.com/mlpack/ensmallen/pull/295)).
->>>>>>> 86cf8f3e
 ### ensmallen 2.16.1: "Severely Dented Can Of Polyurethane"
 ###### 2021-03-02
  * Fix test compilation issue when `ENS_USE_OPENMP` is set
