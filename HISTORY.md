### ensmallen ?.??.?: "???"
###### ????-??-??
<<<<<<< HEAD
 * Add AdaBelief optimizer
    ([#233](https://github.com/mlpack/ensmallen/pull/233)).

 * Improved installation and compilation instructions
   ([#300](https://github.com/mlpack/ensmallen/pull/300)).
=======
>>>>>>> a14b08f8

### ensmallen 2.18.2: "Fairmount Bagel"
###### 2022-02-13
 * Update Catch2 to 2.13.8
  ([#336](https://github.com/mlpack/ensmallen/pull/336)).

 * Fix epoch timing output
  ([#337](https://github.com/mlpack/ensmallen/pull/337)).

### ensmallen 2.18.1: "Fairmount Bagel"
###### 2021-11-19
 * Accelerate SGD test time
   ([#330](https://github.com/mlpack/ensmallen/pull/300)).

 * Fix potential infinite loop in CMAES
   ([#331](https://github.com/mlpack/ensmallen/pull/331)).

 * Fix SCD partial gradient test
   ([#332](https://github.com/mlpack/ensmallen/pull/332)).

### ensmallen 2.18.0: "Fairmount Bagel"
###### 2021-10-20
 * Add gradient value clipping and gradient norm scaling callback
   ([#315](https://github.com/mlpack/ensmallen/pull/315)).

 * Remove superfluous CMake option to build the tests
   ([#313](https://github.com/mlpack/ensmallen/pull/313)).

 * Bump minimum Armadillo version to 9.800
   ([#318](https://github.com/mlpack/ensmallen/pull/318)).

 * Update Catch2 to 2.13.7
   ([#322](https://github.com/mlpack/ensmallen/pull/322)).

 * Remove redundant template argument for C++20 compatibility
   ([#324](https://github.com/mlpack/ensmallen/pull/324)).

 * Fix MOEAD test stability
   ([#327](https://github.com/mlpack/ensmallen/pull/327)).

### ensmallen 2.17.0: "Pachis Din Me Pesa Double"
###### 2021-07-06
 * CheckArbitraryFunctionTypeAPI extended for MOO support
   ([#283](https://github.com/mlpack/ensmallen/pull/283)).

 * Refactor NSGA2
   ([#263](https://github.com/mlpack/ensmallen/pull/263),
   [#304](https://github.com/mlpack/ensmallen/pull/304)).

 * Add Indicators for Multiobjective optimizers
   ([#285](https://github.com/mlpack/ensmallen/pull/285)).

 * Make Callback flexible for MultiObjective Optimizers
   ([#289](https://github.com/mlpack/ensmallen/pull/289)).

 * Add ZDT Test Suite
   ([#273](https://github.com/mlpack/ensmallen/pull/273)).

 * Add MOEA-D/DE Optimizer
   ([#269](https://github.com/mlpack/ensmallen/pull/269)).

 * Introduce Policy Methods for MOEA/D-DE
   ([#293](https://github.com/mlpack/ensmallen/pull/293)).

 * Add Das-Dennis weight initialization method
   ([#295](https://github.com/mlpack/ensmallen/pull/295)).

 * Add Dirichlet Weight Initialization
   ([#296](https://github.com/mlpack/ensmallen/pull/296)).

 * Improved installation and compilation instructions
   ([#300](https://github.com/mlpack/ensmallen/pull/300)).

 * Disable building the tests by default for faster installation
   ([#303](https://github.com/mlpack/ensmallen/pull/303)).

 * Modify matrix initialisation to take into account
   default element zeroing in Armadillo 10.5
   ([#305](https://github.com/mlpack/ensmallen/pull/305)).

### ensmallen 2.16.2: "Severely Dented Can Of Polyurethane"
###### 2021-03-24
 * Fix CNE test trials
   ([#267](https://github.com/mlpack/ensmallen/pull/267)).

 * Update Catch2 to 2.13.4
   ([#268](https://github.com/mlpack/ensmallen/pull/268)).

 * Fix typos in documentation
   ([#270](https://github.com/mlpack/ensmallen/pull/270),
    [#271](https://github.com/mlpack/ensmallen/pull/271)).

 * Add clarifying comments in problems/ implementations
   ([#276](https://github.com/mlpack/ensmallen/pull/276)).

### ensmallen 2.16.1: "Severely Dented Can Of Polyurethane"
###### 2021-03-02
 * Fix test compilation issue when `ENS_USE_OPENMP` is set
   ([#255](https://github.com/mlpack/ensmallen/pull/255)).

 * Fix CNE initial population generation to use normal distribution
   ([#258](https://github.com/mlpack/ensmallen/pull/258)).

 * Fix compilation warnings
   ([#259](https://github.com/mlpack/ensmallen/pull/259)).

 * Remove `AdamSchafferFunctionN2Test` test from Adam test suite to prevent
   spurious issue on some aarch64 ([#265](https://github.com/mlpack/ensmallen/pull/259)).

### ensmallen 2.16.0: "Severely Dented Can Of Polyurethane"
###### 2021-02-11
 * Expand README with example installation and add simple example program
   showing usage of the L-BFGS optimizer
   ([#248](https://github.com/mlpack/ensmallen/pull/248)).

 * Refactor tests to increase stability and reduce random errors
   ([#249](https://github.com/mlpack/ensmallen/pull/249)).

### ensmallen 2.15.1: "Why Can't I Manage To Grow Any Plants?"
###### 2020-11-05
 * Fix include order to ensure traits is loaded before reports
   ([#239](https://github.com/mlpack/ensmallen/pull/239)).

### ensmallen 2.15.0: "Why Can't I Manage To Grow Any Plants?"
###### 2020-11-01
 * Make a few tests more robust
   ([#228](https://github.com/mlpack/ensmallen/pull/228)).

 * Add release date to version information. ([#226](https://github.com/mlpack/ensmallen/pull/226))

 * Fix typo in release script
   ([#236](https://github.com/mlpack/ensmallen/pull/236)).

### ensmallen 2.14.2: "No Direction Home"
###### 2020-08-31
 * Fix implementation of fonesca fleming problem function f1 and f2
   type usage and negative signs. ([#223](https://github.com/mlpack/ensmallen/pull/223))

### ensmallen 2.14.1: "No Direction Home"
###### 2020-08-19
 * Fix release script (remove hardcoded information, trim leading whitespaces
   introduced by `wc -l` in MacOS)
    ([#216](https://github.com/mlpack/ensmallen/pull/216),
     [#220](https://github.com/mlpack/ensmallen/pull/220)).

 * Adjust tolerance for AugLagrangian convergence based on element type
   ([#217](https://github.com/mlpack/ensmallen/pull/217)).

### ensmallen 2.14.0: "No Direction Home"
###### 2020-08-10
 * Add NSGA2 optimizer for multi-objective functions
    ([#149](https://github.com/mlpack/ensmallen/pull/149)).

 * Update automatic website update release script
   ([#207](https://github.com/mlpack/ensmallen/pull/207)).

 * Clarify and fix documentation for constrained optimizers
   ([#201](https://github.com/mlpack/ensmallen/pull/201)).

 * Fix L-BFGS convergence when starting from a minimum
   ([#201](https://github.com/mlpack/ensmallen/pull/201)).

* Add optimizer summary report callback
   ([#213](https://github.com/mlpack/ensmallen/pull/213)).

### ensmallen 2.13.0: "Automatically Automated Automation"
###### 2020-07-15
 * Fix CMake package export
    ([#198](https://github.com/mlpack/ensmallen/pull/198)).

 * Allow early stop callback to accept a lambda function
   ([#165](https://github.com/mlpack/ensmallen/pull/165)).

### ensmallen 2.12.1: "Stir Crazy"
###### 2020-04-20
 * Fix total number of epochs and time estimation for ProgressBar callback
    ([#181](https://github.com/mlpack/ensmallen/pull/181)).

 * Handle SpSubview_col and SpSubview_row in Armadillo 9.870
    ([#194](https://github.com/mlpack/ensmallen/pull/194)).

 * Minor documentation fixes
    ([#197](https://github.com/mlpack/ensmallen/pull/197)).

### ensmallen 2.12.0: "Stir Crazy"
###### 2020-03-28
 * Correction in the formulation of sigma in CMA-ES
    ([#183](https://github.com/mlpack/ensmallen/pull/183)).

 * Remove deprecated methods from PrimalDualSolver implementation
    ([#185](https://github.com/mlpack/ensmallen/pull/185).

 * Update logo ([#186](https://github.com/mlpack/ensmallen/pull/186)).

### ensmallen 2.11.5: "The Poster Session Is Full"
###### 2020-03-11
  * Change "mathematical optimization" term to "numerical optimization" in the
    documentation ([#177](https://github.com/mlpack/ensmallen/pull/177)).

### ensmallen 2.11.4: "The Poster Session Is Full"
###### 2020-03-03
  * Require new HISTORY.md entry for each PR.
    ([#171](https://github.com/mlpack/ensmallen/pull/171),
     [#172](https://github.com/mlpack/ensmallen/pull/172),
     [#175](https://github.com/mlpack/ensmallen/pull/175)).

  * Update/fix example documentation
    ([#174](https://github.com/mlpack/ensmallen/pull/174)).

### ensmallen 2.11.3: "The Poster Session Is Full"
###### 2020-02-19
  * Prevent spurious compiler warnings
    ([#161](https://github.com/mlpack/ensmallen/pull/161)).

  * Fix minor memory leaks
    ([#167](https://github.com/mlpack/ensmallen/pull/167)).

  * Revamp CMake configuration
    ([#152](https://github.com/mlpack/ensmallen/pull/152)).

### ensmallen 2.11.2: "The Poster Session Is Full"
###### 2020-01-16
  * Allow callback instantiation for SGD based optimizer
    ([#138](https://github.com/mlpack/ensmallen/pull/155)).

  * Minor test stability fixes on i386
    ([#156](https://github.com/mlpack/ensmallen/pull/156)).

  * Fix Lookahead MaxIterations() check.
    ([#159](https://github.com/mlpack/ensmallen/pull/159)).

### ensmallen 2.11.1: "The Poster Session Is Full"
###### 2019-12-28
  * Fix Lookahead Synchronization period type
    ([#153](https://github.com/mlpack/ensmallen/pull/153)).

### ensmallen 2.11.0: "The Poster Session Is Full"
###### 2019-12-24
  * Add Lookahead
    ([#138](https://github.com/mlpack/ensmallen/pull/138)).

  * Add AdaBound and AMSBound
    ([#137](https://github.com/mlpack/ensmallen/pull/137)).

### ensmallen 2.10.5: "Fried Chicken"
###### 2019-12-13
  * SGD callback test 32-bit safety (big number)
    ([#143](https://github.com/mlpack/ensmallen/pull/143)).

  * Use "arbitrary" and "separable" terms in static function type checks
    ([#145](https://github.com/mlpack/ensmallen/pull/145)).

  * Remove 'using namespace std' from `problems/` files
    ([#147](https://github.com/mlpack/ensmallen/pull/147)).

### ensmallen 2.10.4: "Fried Chicken"
###### 2019-11-18
  * Add optional tests building.
    ([#141](https://github.com/mlpack/ensmallen/pull/141)).

  * Make code samples collapsible in the documentation.
    ([#140](https://github.com/mlpack/ensmallen/pull/140)).

### ensmallen 2.10.3: "Fried Chicken"
###### 2019-09-26
  * Fix ParallelSGD runtime bug.
    ([#135](https://github.com/mlpack/ensmallen/pull/135)).

  * Add additional L-BFGS convergence check
    ([#136](https://github.com/mlpack/ensmallen/pull/136)).

### ensmallen 2.10.2: "Fried Chicken"
###### 2019-09-11
  * Add release script to rel/ for maintainers
    ([#128](https://github.com/mlpack/ensmallen/pull/128)).

  * Fix Armadillo version check
    ([#133](https://github.com/mlpack/ensmallen/pull/133)).

### ensmallen 2.10.1: "Fried Chicken"
###### 2019-09-10
  * Documentation fix for callbacks
    ([#129](https://github.com/mlpack/ensmallen/pull/129).

  * Compatibility fixes for ensmallen 1.x
    ([#131](https://github.com/mlpack/ensmallen/pull/131)).

### ensmallen 2.10.0: "Fried Chicken"
###### 2019-09-07
  * All `Optimize()` functions now take any matrix type; so, e.g., `arma::fmat`
    or `arma::sp_mat` can be used for optimization.  See the documentation for
    more details ([#113](https://github.com/mlpack/ensmallen/pull/113),
    [#119](https://github.com/mlpack/ensmallen/pull/119)).

  * Introduce callback support.  Callbacks can be appended as the last arguments
    of an `Optimize()` call, and can perform custom behavior at different points
    during the optimization.  See the documentation for more details
    ([#119](https://github.com/mlpack/ensmallen/pull/119)).

  * Slight speedups for `FrankWolfe` optimizer
    ([#127](https://github.com/mlpack/ensmallen/pull/127)).

### ensmallen 1.16.2: "Loud Alarm Clock"
###### 2019-08-12
  * Fix PSO return type bug
    ([#126](https://github.com/mlpack/ensmallen/pull/126)).

### ensmallen 1.16.1: "Loud Alarm Clock"
###### 2019-08-11
  * Update HISTORY.md to use Markdown links to the PR and add release names.

  * Fix PSO return type bug
    ([#124](https://github.com/mlpack/ensmallen/pull/124)).

### ensmallen 1.16.0: "Loud Alarm Clock"
###### 2019-08-09
  * Add option to avoid computing exact objective at the end of the optimization
    ([#109](https://github.com/mlpack/ensmallen/pull/109)).

  * Fix handling of curvature for BigBatchSGD
    ([#118](https://github.com/mlpack/ensmallen/pull/118)).

  * Reduce runtime of tests
    ([#118](https://github.com/mlpack/ensmallen/pull/118)).

  * Introduce local-best particle swarm optimization, `LBestPSO`, for
    unconstrained optimization problems
    ([#86](https://github.com/mlpack/ensmallen/pull/86)).

### ensmallen 1.15.1: "Wrong Side Of The Road"
###### 2019-05-22
  * Fix `-Wreorder` in `qhadam` warning
    ([#115](https://github.com/mlpack/ensmallen/pull/115)).

  * Fix `-Wunused-private-field` warning in `spsa`
    ([#115](https://github.com/mlpack/ensmallen/pull/115)).

  * Add more warning output for gcc/clang
    ([#116](https://github.com/mlpack/ensmallen/pull/116)).

### ensmallen 1.15.0: "Wrong Side Of The Road"
###### 2019-05-14
  * Added QHAdam and QHSGD optimizers
    ([#81](https://github.com/mlpack/ensmallen/pull/81)).

### ensmallen 1.14.4: "Difficult Crimp"
###### 2019-05-12
  * Fixes for BigBatchSGD ([#91](https://github.com/mlpack/ensmallen/pull/91)).

### ensmallen 1.14.3: "Difficult Crimp"
###### 2019-05-06
  * Handle `eig_sym()` failures correctly
    ([#100](https://github.com/mlpack/ensmallen/pull/100)).

### ensmallen 1.14.2: "Difficult Crimp"
###### 2019-03-14
  * SPSA test tolerance fix
    ([#97](https://github.com/mlpack/ensmallen/pull/97)).

  * Minor documentation fixes (#95, #98).

  * Fix newlines at end of file
    ([#92](https://github.com/mlpack/ensmallen/pull/92)).

### ensmallen 1.14.1: "Difficult Crimp"
###### 2019-03-09
  * Fixes for SPSA ([#87](https://github.com/mlpack/ensmallen/pull/87)).

  * Optimized CNE and DE ([#90](https://github.com/mlpack/ensmallen/pull/90)).
    Changed initial population generation in CNE to be a normal distribution
    about the given starting point, which should accelerate convergence.

### ensmallen 1.14.0: "Difficult Crimp"
###### 2019-02-20
  * Add DE optimizer ([#77](https://github.com/mlpack/ensmallen/pull/77)).

  * Fix for Cholesky decomposition in CMAES
    ([#83](https://github.com/mlpack/ensmallen/pull/83)).

### ensmallen 1.13.2: "Coronavirus Invasion"
###### 2019-02-18
 * Minor documentation fixes ([#82](https://github.com/mlpack/ensmallen/pull/82)).

### ensmallen 1.13.1: "Coronavirus Invasion"
###### 2019-01-24
 * Fix -Wreorder warning ([#75](https://github.com/mlpack/ensmallen/pull/75)).

### ensmallen 1.13.0: "Coronavirus Invasion"
###### 2019-01-14
 * Enhance options for AugLagrangian optimizer
   ([#66](https://github.com/mlpack/ensmallen/pull/66)).

 * Add SPSA optimizer ([#69](https://github.com/mlpack/ensmallen/pull/69)).

### ensmallen 1.12.2: "New Year's Party"
###### 2019-01-05
 * Fix list of contributors.

### ensmallen 1.12.1: "New Year's Party"
###### 2019-01-03
 * Make sure all files end with newlines.

### ensmallen 1.12.0: "New Year's Party"
###### 2018-12-30
 * Add link to ensmallen PDF to README.md.

 * Minor documentation fixes.  Remove too-verbose documentation from source for
   each optimizer ([#61](https://github.com/mlpack/ensmallen/pull/61)).

 * Add FTML optimizer ([#48](https://github.com/mlpack/ensmallen/pull/48)).

 * Add SWATS optimizer ([#42](https://github.com/mlpack/ensmallen/pull/42)).

 * Add Padam optimizer ([#46](https://github.com/mlpack/ensmallen/pull/46)).

 * Add Eve optimizer ([#45](https://github.com/mlpack/ensmallen/pull/45)).

 * Add ResetPolicy() to SGD-like optimizers
   ([#60](https://github.com/mlpack/ensmallen/pull/60)).

### ensmallen 1.11.1: "Jet Lag"
###### 2018-11-29
 * Minor documentation fixes.

### ensmallen 1.11.0: "Jet Lag"
###### 2018-11-28
 * Add WNGrad optimizer.

 * Fix header name in documentation samples.

### ensmallen 1.10.1: "Corporate Catabolism"
###### 2018-11-16
 * Fixes for GridSearch optimizer.

 * Include documentation with release.

### ensmallen 1.10.0: "Corporate Catabolism"
###### 2018-10-20
 * Initial release.

 * Includes the ported optimization framework from mlpack
   (http://www.mlpack.org/).<|MERGE_RESOLUTION|>--- conflicted
+++ resolved
@@ -1,13 +1,7 @@
 ### ensmallen ?.??.?: "???"
 ###### ????-??-??
-<<<<<<< HEAD
- * Add AdaBelief optimizer
-    ([#233](https://github.com/mlpack/ensmallen/pull/233)).
-
- * Improved installation and compilation instructions
-   ([#300](https://github.com/mlpack/ensmallen/pull/300)).
-=======
->>>>>>> a14b08f8
+* Add AdaBelief optimizer
+  ([#233](https://github.com/mlpack/ensmallen/pull/233)).
 
 ### ensmallen 2.18.2: "Fairmount Bagel"
 ###### 2022-02-13
